[bumpversion]
<<<<<<< HEAD
current_version = 0.14.9
=======
current_version = 0.15.0
>>>>>>> b0af1f59
commit = True
tag = False

[bumpversion:file:setup.py]
search = version='{current_version}'
replace = version='{new_version}'

[bumpversion:file:climt/__init__.py]
search = __version__ = '{current_version}'
replace = __version__ = '{new_version}'

[flake8]
exclude = docs,build,climt/_lib
<|MERGE_RESOLUTION|>--- conflicted
+++ resolved
@@ -1,9 +1,5 @@
 [bumpversion]
-<<<<<<< HEAD
-current_version = 0.14.9
-=======
 current_version = 0.15.0
->>>>>>> b0af1f59
 commit = True
 tag = False
 
