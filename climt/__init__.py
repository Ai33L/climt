# -*- coding: utf-8 -*-
import sympl

from ._core import (
    get_default_state, get_grid, mass_to_volume_mixing_ratio,
    get_interface_values, numpy_version_of,
    bolton_q_sat, bolton_dqsat_dT, calculate_q_sat,
    list_available_constants, set_constants_from_dict)

from ._components import (
    Frierson06LongwaveOpticalDepth, GrayLongwaveRadiation, HeldSuarez,
    GridScaleCondensation, BergerSolarInsolation, SimplePhysics, RRTMGLongwave,
    RRTMGShortwave,
    EmanuelConvection, SlabSurface, GFSDynamicalCore,
    DcmipInitialConditions, IceSheet, Instellation, DryConvectiveAdjustment)


sympl.set_constant('top_of_model_pressure', 20., 'Pa')

__all__ = (
    get_default_state, get_grid, mass_to_volume_mixing_ratio, numpy_version_of,
    get_interface_values, list_available_constants,
    set_constants_from_dict,
    bolton_q_sat, bolton_dqsat_dT, calculate_q_sat,
    Frierson06LongwaveOpticalDepth, GrayLongwaveRadiation, HeldSuarez,
    GridScaleCondensation, BergerSolarInsolation, SimplePhysics, RRTMGLongwave,
    RRTMGShortwave,
    EmanuelConvection, SlabSurface, GFSDynamicalCore, DcmipInitialConditions,
    IceSheet, Instellation, DryConvectiveAdjustment)

<<<<<<< HEAD
__version__ = '0.14.9'
=======
__version__ = '0.15.0'
>>>>>>> b0af1f59
<|MERGE_RESOLUTION|>--- conflicted
+++ resolved
@@ -28,8 +28,4 @@
     EmanuelConvection, SlabSurface, GFSDynamicalCore, DcmipInitialConditions,
     IceSheet, Instellation, DryConvectiveAdjustment)
 
-<<<<<<< HEAD
-__version__ = '0.14.9'
-=======
-__version__ = '0.15.0'
->>>>>>> b0af1f59
+__version__ = '0.15.0'