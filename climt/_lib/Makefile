FFTW_DIR = fftw-3.3.6-pl2
SHT_DIR = shtns-2.7-r557
BLAS_DIR = OpenBLAS-0.2.19
GFS_DIR = GFS
SIM_PHYS_DIR = simple_physics
EMAN_DIR = emanuel
RRTMG_LW_DIR = rrtmg_lw
RRTMG_SW_DIR = rrtmg_sw
DCMIP_DIR=dcmip

FFTW_GZ = fftw-3.3.6-pl2.tar.gz
SHT_GZ = shtns-2.7-r557.tar.gz
BLAS_GZ = OpenBLAS-0.2.19.tar.gz

BASE_DIR = $(PWD)

<<<<<<< HEAD
CLIMT_FFTW_FLAGS = --enable-openmp --enable-avx --enable-avx2
=======
WIN_MALLOC_FLAG = ""
>>>>>>> 6874ff81

LIB_DIR= $(BASE_DIR)/$(CLIMT_ARCH)/
CFLAGS = "-I$(BASE_DIR) -L$(LIB_DIR) -fPIC"
LDFLAGS = "-L$(LIB_DIR)"

CLIMT_LIB_TARGETS = blas_lib fftw_lib


ifeq ($(CLIMT_ARCH),Windows)
	BASE_DIR = $(subst \,/,$(PWD))
	LIB_DIR= $(BASE_DIR)/$(CLIMT_ARCH)/
	CLIMT_FFTW_FLAGS = --with-our-malloc --build=x86_64-w64-mingw32 --host=x86_64-w64-mingw32 --enable-static --with-g77-wrappers --with-windows-f77-mangling --enable-sse2 --enable-avx
	CLIMT_LIB_TARGETS =
endif


<<<<<<< HEAD
all: $(CLIMT_LIB_TARGETS) sht_lib gfs_lib simple_physics_lib emanuel_lib rrtmg_lw_lib rrtmg_sw_lib libdcmip
=======
ifeq ($(CLIMT_ARCH),Windows)
	BASE_DIR = $(subst \,/,$(PWD))
	LIB_DIR= $(BASE_DIR)/$(CLIMT_ARCH)/
	WIN_MALLOC_FLAG = --with-our-malloc
	LDFLAGS = "-L$(LIB_DIR) -L$(COMPILER_PATH)../lib/"
	all: fftw_lib sht_lib gfs_lib simple_physics_lib emanuel_lib rrtmg_lw_lib rrtmg_sw_lib libdcmip
endif


>>>>>>> 6874ff81
# FFTW3 Configuration

$(CLIMT_ARCH)/.configured_fftw:
	if [ ! -d $(FFTW_DIR) ]; then tar -xvzf $(FFTW_GZ) > log 2>&1; fi; cd $(FFTW_DIR); ./configure CFLAGS=$(CFLAGS) LDFLAGS=$(LDFLAGS) --prefix="$(BASE_DIR)" $(CLIMT_FFTW_FLAGS) > log.config.fftw 2>&1 && touch ../$(CLIMT_ARCH)/.configured_fftw

$(CLIMT_ARCH)/libfftw3_omp.a: $(CLIMT_ARCH)/.configured_fftw
	cd $(FFTW_DIR); make install > log.install.fftw 2>&1; cp ../lib/libfftw3_omp.a $(LIB_DIR)

$(CLIMT_ARCH)/libfftw3.a: $(CLIMT_ARCH)/.configured_fftw
	cp lib/libfftw3.a $(LIB_DIR)

fftw_lib: $(CLIMT_ARCH)/libfftw3_omp.a $(CLIMT_ARCH)/libfftw3.a


# SHTNS Configuration

$(CLIMT_ARCH)/.configured_sht:
	if [ ! -d $(SHT_DIR) ]; then tar -xvzf $(SHT_GZ) ; fi; cd $(SHT_DIR); ./configure CFLAGS=$(CFLAGS) LDFLAGS=$(LDFLAGS) --prefix=$(BASE_DIR) --disable-python --enable-openmp  && touch ../$(CLIMT_ARCH)/.configured_sht

$(CLIMT_ARCH)/libshtns_omp.a: $(CLIMT_ARCH)/.configured_sht
	cd $(SHT_DIR); make install > log 2>&1; cp ../lib/libshtns_omp.a $(LIB_DIR); ls -ltrh $(LIB_DIR)

sht_lib: $(CLIMT_ARCH)/libshtns_omp.a

# BLAS Configuration

blas_lib: $(CLIMT_ARCH)/libopenblas.a

$(CLIMT_ARCH)/libopenblas.a:
	if [ ! -d $(BLAS_DIR) ]; then tar -xvzf $(BLAS_GZ) > log 2>&1; fi; cd $(BLAS_DIR); make NO_SHARED=1 NO_LAPACK=0 > log 2>&1 ; make PREFIX=$(BASE_DIR) NO_SHARED=1 NO_LAPACK=0 install > log.install.blas 2>&1 ; cp ../lib/libopenblas.a $(LIB_DIR)

# GFS Configuration

gfs_lib: $(CLIMT_ARCH)/libgfs_dycore.a

$(CLIMT_ARCH)/libgfs_dycore.a: $(GFS_DIR)/*.f90
	cd $(GFS_DIR); make python_lib; cp libgfs_dycore.a $(LIB_DIR); touch ../../_components/gfs/_gfs_dynamics.pyx

# Simple Physics Configuration

simple_physics_lib: $(CLIMT_ARCH)/libsimple_physics.a

$(CLIMT_ARCH)/libsimple_physics.a: $(SIM_PHYS_DIR)/*.f90
	cd $(SIM_PHYS_DIR); make; cp libsimple_physics.a $(LIB_DIR); touch ../../_components/simple_physics/_simple_physics.pyx

# Emanuel Convection Configuration

emanuel_lib: $(CLIMT_ARCH)/libemanuel.a

$(CLIMT_ARCH)/libemanuel.a: $(EMAN_DIR)/*.f90
	cd $(EMAN_DIR); make; cp libemanuel.a $(LIB_DIR); touch ../../_components/emanuel/_emanuel_convection.pyx

# RRTMG LW Configuration

rrtmg_lw_lib: $(CLIMT_ARCH)/librrtmg_lw.a

$(CLIMT_ARCH)/librrtmg_lw.a: $(RRTMG_LW_DIR)/*.f90
	cd $(RRTMG_LW_DIR); make; cp librrtmg_lw.a $(LIB_DIR); touch ../../_components/rrtmg/lw/_rrtmg_lw.pyx

# RRTMG SW Configuration

rrtmg_sw_lib: $(CLIMT_ARCH)/librrtmg_sw.a

$(CLIMT_ARCH)/librrtmg_sw.a: $(RRTMG_SW_DIR)/*.f90
	cd $(RRTMG_SW_DIR); make; cp librrtmg_sw.a $(LIB_DIR); touch ../../_components/rrtmg/sw/_rrtmg_sw.pyx

# DCMIP Configuration

libdcmip: $(CLIMT_ARCH)/libdcmip.a

$(CLIMT_ARCH)/libdcmip.a: $(DCMIP_DIR)/*.f90
	cd $(DCMIP_DIR); make; cp libdcmip.a $(LIB_DIR); touch ../../_components/dcmip/_dcmip.pyx



clean:
	if [ -d $(FFTW_DIR) ]; then rm -Rf $(FFTW_DIR); fi
	if [ -d $(SHT_DIR) ]; then rm -Rf $(SHT_DIR); fi
	if [ -d $(BLAS_DIR) ]; then rm -Rf $(BLAS_DIR); fi
	cd $(GFS_DIR); make clean
	cd $(SIM_PHYS_DIR); make clean
	cd $(EMAN_DIR); make clean
	cd $(RRTMG_LW_DIR); make clean
	cd $(RRTMG_SW_DIR); make clean
	cd $(DCMIP_DIR); make clean

clean_libs:
	if [ -d  include ]; then rm -Rf include; fi
	if [ -d  share ]; then rm -Rf share; fi
	if [ -d  bin ]; then rm -Rf bin; fi
	if [ -d  lib ]; then rm -Rf lib; fi
	rm $(LIB_DIR)/*.a
	rm $(LIB_DIR)/*.conf*<|MERGE_RESOLUTION|>--- conflicted
+++ resolved
@@ -14,11 +14,7 @@
 
 BASE_DIR = $(PWD)
 
-<<<<<<< HEAD
 CLIMT_FFTW_FLAGS = --enable-openmp --enable-avx --enable-avx2
-=======
-WIN_MALLOC_FLAG = ""
->>>>>>> 6874ff81
 
 LIB_DIR= $(BASE_DIR)/$(CLIMT_ARCH)/
 CFLAGS = "-I$(BASE_DIR) -L$(LIB_DIR) -fPIC"
@@ -35,19 +31,8 @@
 endif
 
 
-<<<<<<< HEAD
 all: $(CLIMT_LIB_TARGETS) sht_lib gfs_lib simple_physics_lib emanuel_lib rrtmg_lw_lib rrtmg_sw_lib libdcmip
-=======
-ifeq ($(CLIMT_ARCH),Windows)
-	BASE_DIR = $(subst \,/,$(PWD))
-	LIB_DIR= $(BASE_DIR)/$(CLIMT_ARCH)/
-	WIN_MALLOC_FLAG = --with-our-malloc
-	LDFLAGS = "-L$(LIB_DIR) -L$(COMPILER_PATH)../lib/"
-	all: fftw_lib sht_lib gfs_lib simple_physics_lib emanuel_lib rrtmg_lw_lib rrtmg_sw_lib libdcmip
-endif
 
-
->>>>>>> 6874ff81
 # FFTW3 Configuration
 
 $(CLIMT_ARCH)/.configured_fftw:
